--- conflicted
+++ resolved
@@ -131,7 +131,6 @@
         (Default: :py:class:`pgdumplib.converters.DataConverter`)
 
     """
-<<<<<<< HEAD
 
     def __init__(
         self,
@@ -141,14 +140,6 @@
         appear_as: str = '12.0',
     ):
         self.compression = False
-=======
-    def __init__(self,
-                 dbname: str = 'pgdumplib',
-                 encoding: str = 'UTF8',
-                 converter: Converters | None = None,
-                 appear_as: str = '12.0'):
-        self.compression_algorithm = constants.COMPRESSION_NONE
->>>>>>> aab6c47b
         self.dbname = dbname
         self.dump_version = VERSION_INFO.format(appear_as, version)
         self.encoding = encoding
@@ -349,16 +340,6 @@
                 'Unsupported backup version: {}.{}.{}'.format(*self.version)
             )
 
-<<<<<<< HEAD
-        # v1.15+ has compression algorithm in header, older versions have
-        # compression level as an int after the header
-        if self.version < (1, 15, 0):
-            self.compression = self._read_int() != 0
-        else:
-            # For v1.15+, compression was already read in _read_header
-            # 0 = no compression, 1+ = compressed (gzip, lz4, zstd)
-            self.compression = getattr(self, '_compression_algorithm', 0) > 0
-=======
         if self.version >= (1, 15, 0):
             self.compression_algorithm = constants.COMPRESSION_ALGORITHMS[self._read_byte()]
 
@@ -370,7 +351,6 @@
                 constants.COMPRESSION_GZIP if self._read_int() != 0 else constants.COMPRESSION_NONE
             )
 
->>>>>>> aab6c47b
         self.timestamp = self._read_timestamp()
         self.dbname = self._read_bytes().decode(self.encoding)
         self.server_version = self._read_bytes().decode(self.encoding)
@@ -385,7 +365,6 @@
         for entry in self._data_entries:
             if entry.data_state == constants.K_OFFSET_NO_DATA:
                 continue
-<<<<<<< HEAD
             elif entry.data_state != constants.K_OFFSET_POS_SET:
                 raise RuntimeError('Unsupported data format')
             self._handle.seek(entry.offset, io.SEEK_SET)
@@ -405,67 +384,6 @@
     def lookup_entry(
         self, desc: str, namespace: str, tag: str
     ) -> models.Entry | None:
-=======
-
-            elif entry.data_state == constants.K_OFFSET_POS_SET:
-                self._handle.seek(entry.offset, io.SEEK_SET)
-                block_type, dump_id = self._read_block_header()
-                if not dump_id or dump_id != entry.dump_id:
-                    raise RuntimeError(f'Dump IDs do not match ({dump_id} != {entry.dump_id})')
-                self._cache_block_data(block_type, dump_id)
-
-            elif entry.data_state == constants.K_OFFSET_POS_NOT_SET:
-                self._handle.seek(last_pos)
-
-                while True:
-                    pos = self._handle.tell()
-                    try:
-                        block_type, dump_id = self._read_block_header()
-                    except EOFError:
-                        return self
-
-                    if entry.dump_id == dump_id:
-                        break
-
-                    # Cache position for any data blocks we find
-                    data_entry = next((e for e in self._data_entries if e.dump_id == dump_id), None)
-
-                    if data_entry and data_entry.data_state == constants.K_OFFSET_POS_NOT_SET:
-                        data_entry.offset = pos
-                        data_entry.data_state = constants.K_OFFSET_POS_SET
-
-                    # Skip this block
-                    if block_type == constants.BLK_DATA:
-                        self._read_data()
-                    elif block_type == constants.BLK_BLOBS:
-                        self._read_blobs()
-                    else:
-                        raise RuntimeError(f'Unknown block type: {block_type}')
-
-                self._cache_block_data(block_type, dump_id)
-
-                # Read the end marker
-                end_marker = self._read_int()
-                if end_marker != 0:
-                    raise RuntimeError(f'Unexpected end marker: {end_marker}')
-
-                cur_pos = self._handle.tell()
-                if cur_pos > last_pos:
-                    last_pos = cur_pos
-
-        return self
-
-    def _cache_block_data(self, block_type, dump_id):
-        if block_type == constants.BLK_DATA:
-            self._cache_table_data(dump_id)
-        elif block_type == constants.BLK_BLOBS:
-            self._cache_blobs(dump_id)
-        else:
-            raise RuntimeError(f'Unexpected block type {block_type}')
-
-    def lookup_entry(self, desc: str, namespace: str, tag: str) \
-            -> models.Entry | None:
->>>>>>> aab6c47b
         """Return the entry for the given namespace and tag
 
         :param str desc: The desc / object type of the entry
@@ -489,16 +407,9 @@
         :param os.PathLike path: The path to save the dump to
 
         """
-<<<<<<< HEAD
-        handle = getattr(self, '_handle', None)
-        if handle is not None and not handle.closed:
-            handle.close()
-        self.compression = False
-=======
         if getattr(self, '_handle', None) and not self._handle.closed:
             self._handle.close()
         self.compression_algorithm = constants.COMPRESSION_NONE
->>>>>>> aab6c47b
         self._handle = open(path, 'wb')
         self._save()
         self._handle.close()
@@ -1260,18 +1171,12 @@
             raise ValueError('File handle is not initialized')
         self._handle.seek(0)
         self._write_header()
-<<<<<<< HEAD
-        # v1.15+ has compression in header, older versions have it here
-        if self.version < (1, 15, 0):
-            self._write_int(int(self.compression))
-=======
 
         if self.version >= (1, 15, 0):
             self._write_byte(constants.COMPRESSION_ALGORITHMS.index(self.compression_algorithm))
         else:
             self._write_int(int(self.compression_algorithm != constants.COMPRESSION_NONE))
 
->>>>>>> aab6c47b
         self._write_timestamp(self.timestamp)
         self._write_str(self.dbname)
         self._write_str(self.server_version)
